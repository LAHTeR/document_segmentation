import csv
import logging
import random
import sys
from typing import Any, Optional, TextIO

import torch
import torch.nn as nn
import wandb
from torch import optim
from torcheval.metrics import (
    Metric,
    MulticlassAccuracy,
    MulticlassF1Score,
    MulticlassPrecision,
    MulticlassRecall,
)
from tqdm import tqdm

<<<<<<< HEAD
from document_segmentation.pagexml.datamodel.inventory import Inventory
from document_segmentation.pagexml.datamodel.page import Page

=======
>>>>>>> 27daa844
from ..pagexml.datamodel.label import Label
from ..settings import PAGE_SEQUENCE_TAGGER_RNN_CONFIG
from .device_module import DeviceModule
from .page_embedding import PageEmbedding


class PageSequenceTagger(nn.Module, DeviceModule):
    """A page sequence tagger that uses an RNN over the regions on a page."""

    _DEFAULT_BATCH_SIZE: int = 8

    def __init__(
        self,
        *,
        rnn_config: dict[str, Any] = PAGE_SEQUENCE_TAGGER_RNN_CONFIG,
        device: Optional[str] = None,
    ) -> None:
        super().__init__()

        self._page_embedding = PageEmbedding(device=device)

        # LSTM, because GRU does not seem not to work on MPS: https://github.com/pytorch/pytorch/issues/94691
        self._rnn = nn.LSTM(
            input_size=self._page_embedding.output_size, batch_first=True, **rnn_config
        )

        self._linear = nn.Linear(
            self._rnn.hidden_size * (self._rnn.bidirectional + 1), len(Label)
        )
        self._softmax = nn.Softmax(dim=1)

        self._eval_args = {"average": None, "num_classes": len(Label)}

        self.to_device(device)

    def forward(self, pages: list[Page]):
        page_embeddings = self._page_embedding(pages)

        assert page_embeddings.size() == (
            len(pages),
            self._page_embedding.output_size,
        ), "Bad shape: {pages.size()}"

        rnn_out, hidden = self._rnn(page_embeddings)

        output = self._linear(rnn_out)
        assert output.size() == (len(pages), len(Label)), f"Bad shape: {output.size()}"

        softmax = self._softmax(output)
        assert softmax.size() == (len(pages), len(Label)), f"Bad shape: {output.size()}"

        return softmax

    def train_(
        self,
        training_inventories: list[Inventory],
        validation_inventories: Optional[list[Inventory]] = None,
        *,
        epochs: int = 3,
        weights: Optional[list[float]] = None,
        shuffle: bool = True,
    ):
        """Train the model on the given dataset.

        Args:
            training_inventories (list[Inventory]): The dataset to train on.
            validation_inventories (Optional[list[Inventory]], optional): The validation dataset.
                Defaults to None. If given, will evaluate after each epoch.
            epochs (int, optional): The number of epochs to train. Defaults to 3.
            weights (Optional[list[float]], optional): The weights for the loss function. Defaults to None.
            shuffle (bool, optional): Whether to shuffle the dataset for each epoch. Defaults to True.
        """
        self.train()

        if weights is None:
            # TODO: weighed average?
            weights = (
                torch.Tensor(
                    [inventory.class_weights() for inventory in training_inventories]
                )
                .to(self._device)
                .mean(dim=0)
            )
        if not len(weights) == len(Label):
            raise ValueError(
                f"Length of weights ({len(weights)}) does not match number of labels ({len(Label)})"
            )

        criterion = nn.CrossEntropyLoss(weight=weights).to(self._device)
        optimizer = optim.Adam(self.parameters(), lr=0.001)

        _wandb = wandb.login()
        if _wandb:
            wandb.init(
                project=self.__class__.__name__,
                config={
                    "training size": len(training_inventories),
                    "epochs": epochs,
                    "weights": weights,
                    "shuffle": shuffle,
                    "optimizer": optimizer.__class__.__name__,
                    "criterion": criterion.__class__.__name__,
                    # TODO: convert to nested dict
                    "modules": self.__dict__["_modules"],
                },
            )
        else:
            logging.warning(
                "Weights & Biases not available. Set the WANDB_API_KEY environment variable for logging in."
            )

        for _ in range(epochs):
            if shuffle:
                random.shuffle(training_inventories)

            for inventory in tqdm(
                training_inventories,
                desc="Training",
                unit="inventory",
                total=len(training_inventories),
            ):
                optimizer.zero_grad()
                outputs = self(inventory.pages).to(self._device)

                loss = criterion(outputs, inventory.label_tensor().to(self._device)).to(
                    self._device
                )

                loss.backward()
                optimizer.step()

                if _wandb:
                    wandb.log(
                        {
                            "loss": loss.item(),
                            "inventory length": len(inventory),
                            "cache": self._page_embedding._region_model._text_embeddings.cache_info()._asdict(),
                        }
                    )

            if validation_inventories:
                _eval = {}
                for metric in self.eval_(validation_inventories, None):
                    if metric.average is None:
                        _eval[metric.__class__.__name__] = {
                            label.name: score
                            for label, score in zip(Label, metric.compute().tolist())
                        }
                    else:
                        _eval[metric.__class__.__name__] = metric.compute().item()

                if _wandb:
                    wandb.log(_eval)
                else:
                    tqdm.write(str(_eval))

                self.train()

        if _wandb:
            wandb.finish()
            # TODO: save model to WandB or HuggingFace

    def eval_(
        self, inventories: list[Inventory], results_out: TextIO = sys.stdout
    ) -> tuple[Metric, Metric, Metric, Metric]:
        """Evaluate the model on the given dataset.

        Args:
            inventories (list[Inventory]): The inventories to evaluate on.
            results_out (TextIO): The file to write the output labels per sample.
                If None (default), does not print the individual test labels.
                Defaults to stdout.
        Returns:
            tuple[Metric, Metric, Metric, Metric]: The precision, recall, F1 score, and accuracy.
        """
        metrics: tuple[Metric] = (
            MulticlassPrecision(average=None, num_classes=len(Label)),
            MulticlassRecall(average=None, num_classes=len(Label)),
            MulticlassF1Score(average=None, num_classes=len(Label)),
            MulticlassAccuracy(),
        )

        if results_out is not None:
            writer = csv.DictWriter(
                results_out,
                fieldnames=("Predicted", "Actual", "Page ID", "Text", "Scores"),
                delimiter="\t",
            )
            writer.writeheader()

        self.eval()

        for inventory in tqdm(
            inventories, desc="Evaluating", total=len(inventories), unit="batch"
        ):
            predicted = self(inventory.pages)
            labels = inventory._labels()

            _labels = torch.Tensor([label.value for label in labels]).to(int)

            for metric in metrics:
                metric.update(predicted, _labels)

            if results_out is not None:
                for page, pred, label in zip(inventory.pages, predicted, labels):
                    writer.writerow(
                        {
                            "Predicted": Label(pred.argmax().item()).name,
                            "Actual": label.name,
                            "Page ID": page.doc_id,
                            "Text": page.text(delimiter="; ")[:50],
                            "Scores": str(pred.tolist()),
                        }
                    )

        return metrics<|MERGE_RESOLUTION|>--- conflicted
+++ resolved
@@ -17,12 +17,9 @@
 )
 from tqdm import tqdm
 
-<<<<<<< HEAD
 from document_segmentation.pagexml.datamodel.inventory import Inventory
 from document_segmentation.pagexml.datamodel.page import Page
 
-=======
->>>>>>> 27daa844
 from ..pagexml.datamodel.label import Label
 from ..settings import PAGE_SEQUENCE_TAGGER_RNN_CONFIG
 from .device_module import DeviceModule
@@ -219,7 +216,7 @@
             inventories, desc="Evaluating", total=len(inventories), unit="batch"
         ):
             predicted = self(inventory.pages)
-            labels = inventory._labels()
+            labels = inventory.labels()
 
             _labels = torch.Tensor([label.value for label in labels]).to(int)
 
@@ -227,7 +224,9 @@
                 metric.update(predicted, _labels)
 
             if results_out is not None:
-                for page, pred, label in zip(inventory.pages, predicted, labels):
+                for page, pred, label in zip(
+                    inventory.pages, predicted, labels, strict=True
+                ):
                     writer.writerow(
                         {
                             "Predicted": Label(pred.argmax().item()).name,
